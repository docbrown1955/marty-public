--- conflicted
+++ resolved
@@ -54,13 +54,10 @@
       run: |
         mkdir build
         cd build
-<<<<<<< HEAD
         export PATH=$PATH:/usr/texbin:/Library/TeX/bin
-=======
         export CXX=g++-11
         export CC=gcc-11 
         export FC=gfortran-11
->>>>>>> 72411866
         cmake ..
     - name: make
       run: |
