--- conflicted
+++ resolved
@@ -17,11 +17,6 @@
     steps:
     - uses: actions/checkout@v3
     - name: dependencies
-<<<<<<< HEAD
-      run: sudo apt-get install coreutils build-essential gcc-7 g++-7 gfortran-7 libgsl-dev libgslcblas0 qt5-default dvipng -y
-    - name: configure
-      run: |
-=======
       run: sudo apt-get install coreutils build-essential gcc-11 g++-11 gfortran-11 libgsl-dev libgslcblas0 qt5-default dvipng cmake texlive texlive-luatex -y
     - name: configure
       run: |
@@ -52,7 +47,6 @@
       run: brew install coreutils gcc@11 gsl qt5 cmake -y
     - name: configure
       run: |
->>>>>>> 55726816
         mkdir build
         cd build
         cmake ..
